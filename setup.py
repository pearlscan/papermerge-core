--- conflicted
+++ resolved
@@ -5,15 +5,11 @@
         include=['papermerge.*']
     ),
     install_requires=[
-<<<<<<< HEAD
-        "django == 3.2",
-=======
         "django == 3.1.7",
         "channels == 3.0.3",
         "channels-redis == 3.2.0",
         "redis == 3.5.3",
         "ocrmypdf == 12.0.3",  # has pikepdf dependency
->>>>>>> 9bd9bdff
         "mglib == 1.3.8",
         "mgclipboard >= 0.3.0",
         "stapler == 1.0.0",
